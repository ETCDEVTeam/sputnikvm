//! Patch of a VM, indicating different hard-fork of the Ethereum
//! block range.

/// Represents different block range context.
pub struct Patch {
    /// Limit of the call stack.
    pub callstack_limit: usize,
    /// Gas paid for extcode.
    pub gas_extcode: usize,
    /// Gas paid for BALANCE opcode.
    pub gas_balance: usize,
    /// Gas paid for SLOAD opcode.
    pub gas_sload: usize,
    /// Gas paid for SUICIDE opcode.
    pub gas_suicide: usize,
    /// Gas paid for SUICIDE opcode when it hits a new account.
    pub gas_suicide_new_account: usize,
    /// Gas paid for CALL opcode.
    pub gas_call: usize,
    /// Gas paid for EXP opcode for every byte.
    pub gas_expbyte: usize,
    /// Gas paid for a contract creation transaction.
    pub gas_transaction_create: usize,
    /// Whether to force code deposit even if it does not have enough
    /// gas.
    pub force_code_deposit: bool,
}

/// Frontier patch.
pub static FRONTIER_PATCH: Patch = Patch {
    callstack_limit: 1024,
    gas_extcode: 20,
    gas_balance: 20,
    gas_sload: 50,
    gas_suicide: 0,
    gas_suicide_new_account: 0,
    gas_call: 40,
    gas_expbyte: 10,
    gas_transaction_create: 0,
    force_code_deposit: true,
};

<<<<<<< HEAD
=======
/// Homestead patch.
pub static HOMESTEAD_PATCH: Patch = Patch {
    callstack_limit: 1024,
    gas_extcode: 20,
    gas_balance: 20,
    gas_sload: 50,
    gas_suicide: 0,
    gas_suicide_new_account: 0,
    gas_call: 40,
    gas_expbyte: 10,
    gas_transaction_create: 32000,
    force_code_deposit: false,
};

/// Patch specific for the `jsontests` crate.
>>>>>>> eeddd1c4
pub static VMTEST_PATCH: Patch = Patch {
    callstack_limit: 2,
    gas_extcode: 20,
    gas_balance: 20,
    gas_sload: 50,
    gas_suicide: 0,
    gas_suicide_new_account: 0,
    gas_call: 40,
    gas_expbyte: 10,
    gas_transaction_create: 0,
    force_code_deposit: true,
<<<<<<< HEAD
=======
};

/// EIP150 patch.
pub static EIP150_PATCH: Patch = Patch {
    callstack_limit: 1024,
    gas_extcode: 700,
    gas_balance: 400,
    gas_sload: 200,
    gas_suicide: 5000,
    gas_suicide_new_account: 25000,
    gas_call: 700,
    gas_expbyte: 10,
    gas_transaction_create: 32000,
    force_code_deposit: false,
};

/// EIP160 patch.
pub static EIP160_PATCH: Patch = Patch {
    callstack_limit: 1024,
    gas_extcode: 700,
    gas_balance: 400,
    gas_sload: 200,
    gas_suicide: 5000,
    gas_suicide_new_account: 25000,
    gas_call: 700,
    gas_expbyte: 50,
    gas_transaction_create: 32000,
    force_code_deposit: false,
>>>>>>> eeddd1c4
};<|MERGE_RESOLUTION|>--- conflicted
+++ resolved
@@ -40,24 +40,7 @@
     force_code_deposit: true,
 };
 
-<<<<<<< HEAD
-=======
-/// Homestead patch.
-pub static HOMESTEAD_PATCH: Patch = Patch {
-    callstack_limit: 1024,
-    gas_extcode: 20,
-    gas_balance: 20,
-    gas_sload: 50,
-    gas_suicide: 0,
-    gas_suicide_new_account: 0,
-    gas_call: 40,
-    gas_expbyte: 10,
-    gas_transaction_create: 32000,
-    force_code_deposit: false,
-};
-
 /// Patch specific for the `jsontests` crate.
->>>>>>> eeddd1c4
 pub static VMTEST_PATCH: Patch = Patch {
     callstack_limit: 2,
     gas_extcode: 20,
@@ -69,35 +52,4 @@
     gas_expbyte: 10,
     gas_transaction_create: 0,
     force_code_deposit: true,
-<<<<<<< HEAD
-=======
-};
-
-/// EIP150 patch.
-pub static EIP150_PATCH: Patch = Patch {
-    callstack_limit: 1024,
-    gas_extcode: 700,
-    gas_balance: 400,
-    gas_sload: 200,
-    gas_suicide: 5000,
-    gas_suicide_new_account: 25000,
-    gas_call: 700,
-    gas_expbyte: 10,
-    gas_transaction_create: 32000,
-    force_code_deposit: false,
-};
-
-/// EIP160 patch.
-pub static EIP160_PATCH: Patch = Patch {
-    callstack_limit: 1024,
-    gas_extcode: 700,
-    gas_balance: 400,
-    gas_sload: 200,
-    gas_suicide: 5000,
-    gas_suicide_new_account: 25000,
-    gas_call: 700,
-    gas_expbyte: 50,
-    gas_transaction_create: 32000,
-    force_code_deposit: false,
->>>>>>> eeddd1c4
 };